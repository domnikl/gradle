--- conflicted
+++ resolved
@@ -166,7 +166,7 @@
 
     public void setPomParent(PomParent pomParent) {
         this.pomParent = pomParent;
-        for(Map.Entry<String, String> entry : pomParent.getProperties().entrySet()) {
+        for (Map.Entry<String, String> entry : pomParent.getProperties().entrySet()) {
             maybeSetEffectiveProperty(entry.getKey(), entry.getValue());
         }
     }
@@ -178,26 +178,15 @@
     }
 
     private void maybeSetGavProperties(GavProperty gavProperty, String propertyValue) {
-<<<<<<< HEAD
-        for(String name : gavProperty.getNames()) {
+        for (String name : gavProperty.getNames()) {
             maybeSetEffectiveProperty(name, propertyValue);
         }
     }
 
     private void setPomProperties(Map<String, String> pomProperties) {
         this.pomProperties.putAll(pomProperties);
-        for(Map.Entry<String, String> pomProperty : pomProperties.entrySet()) {
+        for (Map.Entry<String, String> pomProperty : pomProperties.entrySet()) {
             maybeSetEffectiveProperty(pomProperty.getKey(), pomProperty.getValue());
-=======
-        for (String name : gavProperty.getNames()) {
-            maybeSetProperty(name, propertyValue);
-        }
-    }
-
-    private void setPomProperties() {
-        for (Map.Entry<String, String> pomProperty : getPomProperties().entrySet()) {
-            maybeSetProperty(pomProperty.getKey(), pomProperty.getValue());
->>>>>>> f4aff55c
         }
     }
 
@@ -205,35 +194,13 @@
      * Sets properties for all active profiles. Properties from an active profile override existing POM properties.
      */
     private void setActiveProfileProperties() {
-<<<<<<< HEAD
-        for(PomProfile activePomProfile : parseActivePomProfiles()) {
-            for(Map.Entry<String, String> property : activePomProfile.getProperties().entrySet()) {
-                effectiveProperties.put(property.getKey(), property.getValue());
-            }
-        }
-    }
-
-=======
         for (PomProfile activePomProfile : parseActivePomProfiles()) {
             for (Map.Entry<String, String> property : activePomProfile.getProperties().entrySet()) {
-                properties.put(property.getKey(), property.getValue());
-            }
-        }
-    }
-
-    public void setPomParent(PomParent pomParent) {
-        this.pomParent = pomParent;
-        setPomParentProperties();
-    }
-
-    private void setPomParentProperties() {
-        Map<String, String> parentPomProps = pomParent.getProperties();
-        for (Map.Entry<String, String> entry : parentPomProps.entrySet()) {
-            maybeSetProperty(entry.getKey(), entry.getValue());
-        }
-    }
-
->>>>>>> f4aff55c
+                effectiveProperties.put(property.getKey(), property.getValue());
+            }
+        }
+    }
+
     /**
      * Add a property if not yet set and value is not null.
      * This guarantee that property keep the first value that is put on it and that the properties
@@ -523,13 +490,8 @@
     }
 
     private void setGavPropertyValue(GavProperty gavProperty, String propertyValue) {
-<<<<<<< HEAD
-        for(String name : gavProperty.getNames()) {
+        for (String name : gavProperty.getNames()) {
             effectiveProperties.put(name, propertyValue);
-=======
-        for (String name : gavProperty.getNames()) {
-            properties.put(name, propertyValue);
->>>>>>> f4aff55c
         }
     }
 
